--- conflicted
+++ resolved
@@ -94,27 +94,6 @@
 			}
 		}
 
-<<<<<<< HEAD
-=======
-		//function queryFeedHeadlines($feed, $limit, $view_mode, $cat_view, $search, $search_mode,
-		// $override_order = false, $offset = 0, $owner_uid = 0, $filter = false,
-
-		/*$qfh_ret = queryFeedHeadlines(-4, 30, "", false, false, false,
-			"date_entered DESC", 0, $_SESSION["uid"], $filter);*/
-
-		$params = array(
-			"feed" => -4,
-			"limit" => 30,
-			"view_mode" => "",
-			"cat_view" => false,
-			"override_order" => "date_entered DESC",
-			"filter" => $filter
-		);
-
-		$qfh_ret = queryFeedHeadlines($params);
-		$result = $qfh_ret[0];
-
->>>>>>> 402073d6
 		$found = 0;
 		$offset = 0;
 		$limit = 30;
@@ -135,6 +114,7 @@
 			$result = db_query("SELECT ttrss_entries.id,
 					ttrss_entries.title,
 					ttrss_feeds.id AS feed_id,
+					ttrss_feeds.title AS feed_title,
 					ttrss_feed_categories.id AS cat_id,
 					content,
 					link,
@@ -173,7 +153,7 @@
 						checked=\"1\" disabled=\"1\" type=\"checkbox\"></td>";
 					print "<td>";
 
-					foreach ($filter['rules'] as $rule) {
+					/*foreach ($filter['rules'] as $rule) {
 						$reg_exp = $rule['reg_exp'];
 						$reg_exp = str_replace('/', '\/', $rule["reg_exp"]);
 
@@ -182,7 +162,7 @@
 
 						$content_preview = preg_replace("/($reg_exp)/i",
 							"<span class=\"highlight\">$1</span>", $content_preview);
-					}
+					}*/
 
 					print $line["title"];
 					print "&nbsp;(";
