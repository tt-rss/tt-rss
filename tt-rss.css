body#ttrssMain, body#ttrssPrefs, body#ttrssLogin, body {
	background : white;
	color : black;
	margin : 0px;
	padding : 0px;
	font-family : sans-serif;
	font-size : 12px;
}

body#ttrssPrefs {
	background-color : #ecf4ff;
}

body#ttrssPrefs #footer, body#ttrssPrefs #header {
	background-color : #ecf4ff; 
	padding-left : 8px;
	padding-right : 8px;
}

div.postReply {
	padding : 0px;
}

div.postReply a {
	color : #4684ff;
}

div.postReply a:hover {
	color : black;
}

div.postReply div.postHeader {
	border-width : 0px 0px 1px 0px;
	border-style : solid;
	border-color : #c0c0c0;
	background : #fafafa;
	box-shadow : 0px 0px 3px 0px #ccc;
	padding : 5px;
	color : #909090;
}

div.postReply div.postTitle {
	overflow : hidden;
	text-overflow: ellipsis;
	white-space : nowrap;
}

div.postReply div.postDate {
	padding-left : 10px;
}

div.postReply div.postContent {
	padding : 10px;
	font-size : 12px;
}

div.postReply div.postContent img {
	border-width : 0px;
	max-width : 98%;
	height: auto;
}

div.postReply div.postEnclosures {
	margin-top : 1em;
	color : gray;
}

div.postReply img.tagsPic {
	width : 16px;
	height : 16px;
	margin-left : 4px;
	vertical-align : middle;
}

div.articleNote {
	background-color : #fff7d5;
	padding : 5px;
	border-style : none none dashed none;
	border-color : #e7d796;
	border-width : 1px;
	background-color : #fff7d5;
	color : #9a8c59;
}

div.articleNote div.noteEdit {
	float : right;
	cursor : pointer;
}

div.postReply span.author {
	font-size : 12px;
}

h1 {
	font-size : 18px;
}

h2 {
	font-size : 16px;
	font-weight : bold;
	border-width : 0px 0px 1px 0px;
	border-style : solid;
	border-color : #ecf4ff;
}

h3 {
	font-size : 12px;
	font-weight : bold;
	border-width : 0px 0px 1px 0px;
	border-style : solid;
	border-color : #ecf4ff;
}

hr {
	border-width : 0px 0px 1px 0px;
	border-style : dashed;
	border-color : #e0e0e0;
}

a {
	color : black;
	text-decoration : none;
}

a:hover {
	color : #4684ff;
}

#piggie {
	z-index : 999;
	position : absolute;
}

#notify {
	bottom : 10px;
	right : 10px;
	border-width : 1px;
	border-style : solid;
	position : absolute;	
	font-size : 12px;
	z-index : 99;
	padding : 5px;
	min-width : 200px;
	box-shadow : 0px 0px 2px #ccc;
}

#notify img {
	vertical-align : middle;
	max-height : 14px;
}

#notify span.msg {
	width : 100%;
}

#notify span.close {
	text-align : right;
}

#notify span {
	display : table-cell;
	vertical-align : middle;
	padding : 4px;
}

.notify {
	border-color : #d7c47a;
	background-color : #fff7d5;
}

.notify.progress {
	border-color : #d7c47a;
	background-color : #fff7d5;
}

.notify.info {
	border-color : #88b0f0;
	background-color : #ecf4ff;
}

.notify.error {
	background-color : #ffcccc;
	border-color : #ff0000;
}

.hl.Unread div.hlTitle {
	font-weight : bold;
}

.hl.Grayed {
	color : #909090;
}

#headlines-frame div.hl:nth-child(even) {
	background : #f0f0f0;
}

.hl {
	border-width : 0px 1px 1px 0px;
	border-style : solid;
	border-color : #c0c0c0;
}

.hl.active {
	background : #ecf4ff ! important;
}

div.filterTestHolder {
	height : 300px;
	overflow : auto;
	border-color : #c0c0c0;
	border-style : solid;
	margin : 0px 0px 5px 0px;
	background-color : #ecf4ff;
	border-width : 1px 1px 1px 1px;
}


#content-insert blockquote, #headlines-frame blockquote, .dijitContentPane blockquote {
	margin : 5px 0px 5px 0px;
	padding : 10px;
	color : gray;
	border-width : 0px 0px 0px 3px;
	border-color : #c0c0c0;
	border-style : solid;
	background : #fafafa;
}

#content-insert code, #headlines-frame code, .dijitContentPane code {
	color : #009900;
	font-family : monospace;
	font-size : 12px;
}

#content-insert pre, #headlines-frame pre, .dijitContentPane pre {
	margin : 5px 0px 5px 0px;
	padding : 10px;
	color : gray;
	font-family : monospace;
	font-size : 12px;
	border-width : 0px;
	border-color : #c0c0c0;
	border-style : solid;
	background : #fafafa;
	display : block;
	max-width : 98%;
	overflow : auto;
}

div.notice, div.warning, div.error {
	padding : 4px 10px 4px 4px;
	display : inline-block;
	margin : 2px 0px 4px 0px;
	font-size : 12px;
	box-shadow : 0px 0px 2px #ccc;
}

div.notice div.inner, div.warning div.inner, div.error div.inner {
	vertical-align : middle;
}

div.notice {
	background : #ecf4ff;
}

div.warning {
	background : #fff7d5;
}

div.error {
	background : #ffcccc;
}

div.warning img, div.notice img, div.error img {
	margin-right : 4px;
	vertical-align : middle;
}

div.warning span, div.notice span, div.error span {
	display : table-cell;
	vertical-align : middle;

}

ul.nomarks {
	list-style-type : none;
	margin : 0px;
	padding : 10px; 
}

div.prefHelp {
	color : gray;
	padding : 5px;
}

span.feed_error {
	color : red;
}

.insensitive {
	color : gray;
}

.insensitive a {
	color : #4684ff;
}

.insensitive a:hover {
	color : black;
}

div#headlines-toolbar {
	border-width : 0px 0px 1px 0px;
	background-color : #f0f0f0;
	border-color : #c0c0c0;
	font-size : 11px;
	font-family : "Segoe UI", Tahoma, sans-serif;
	color : gray;
	padding : 0px;
	margin : 0px;
	overflow : hidden;
	height : 25px;
	line-height : 25px;
	padding-left : 4px;
}

div#headlines-toolbar .dijitSelect {
	font-size : 11px;
	position : relative;
	top : -2px;
}

div#headlines-toolbar span.r {
	float: right;
   position: relative;
	padding : 0 4px 0px 4px;
	text-align : right;
}	

div#headlines-toolbar span.r span.error {
	color : red;
} 

div#headlines-toolbar span.r a {
	color : gray;
}

div#headlines-toolbar span.r a:hover {
	color : black;
}

span.contentPreview {
	color : gray;
	font-weight : normal;
}

span.contentPreview:hover {
	color : #4684ff;
}

span.hlLabelRef {
	background-color : #fff7d5;	
	font-size : 8px;
	color : #063064;
	font-weight : normal;
	margin : 0px 3px 0px 3px;
	padding : 0px 4px 0px 4px;
	white-space: nowrap;
}

div.postHeader div.postDate {
	text-align : right;
	color : gray;
	float : right;
}

div.postHeader div {
	padding-bottom : 3px;
	font-size : 12px;
}

#feedUpdateErrors {
	display : none;
}

#allEntryTags {
	font-size : 12px;
	border-width : 0px 0px 1px 0px;
	border-style : solid;
	border-color : #c0c0c0;
	padding-bottom : 5px;
	display : none;
}

div.hlFeed, div.hlFeed a {
	font-size : 10px;
	color : gray;
	font-style : italic;
	font-weight : normal;
	white-space: nowrap;
}

div.hlFeed a:hover {
	color : #4684ff;
}

img.markedPic, img.pubPic {
	cursor : pointer;
	vertical-align : middle;
}

div.tagCloudContainer {
	border : 1px solid #c0c0c0;
	background-color : #ecf4ff;
	margin : 5px 0px 5px 0px;
	padding : 5px;
	text-align : center;
}

div.errorExplained {
	border : 1px solid #c0c0c0;
	background-color : #ecf4ff;
	margin : 5px 0px 5px 0px;
	padding : 5px;
}

ul.feedErrorsList {
	max-height : 300px;
	overflow : auto;
	list-style-type : none;
	border : 1px solid #c0c0c0;
	background-color : #ecf4ff;
	margin : 0px 0px 5px 0px;
	padding : 5px;
}

ul.feedErrorsList em {
	color : gray;
}

ul.browseFeedList {
	height : 300px;
	overflow : auto;
	border-width : 0px 1px 1px 1px;
	border-color : #c0c0c0;
	border-style : solid;
	margin : 0px 0px 5px 0px;
	background-color : white;
	list-style-type : none;
	padding : 0px;

}

ul.browseFeedList li {
	margin : 0px;
	padding : 2px 4px 2px 4px;
}

span.subscribers {
	color : #808080;
}

div.subscribers {
	color : #808080;
	font-size : 12px;
	float : right;
}

div.browserDetails {
	margin : 5px 5px 5px 5px;
	padding : 5px;
}

ul.compact {
	list-style-type : none;
	margin : 0px;
	padding : 0px;
}

ul.compact li {
	margin : 0px;
	padding : 0px;
}

.noborder {
	border-width : 0px;
}

#overlay {
	background : white;
	left : 0;
	top : 0;
	height : 100%;
	width : 100%;
	z-index : 100;
	position : absolute;
}

#overlay_inner {
	font-weight : bold;
	margin : 1em;
}

form {
	margin : 0px;
	padding : 0px;
}

#main_toolbar_form {
	margin : 0px;
	padding : 0px;
	display : table-cell;
	white-space : nowrap;
	width : 100%;
}

div.loadingPrompt {
	padding : 1em;
	text-align : center;
	font-weight : bold;
}

div.whiteBox {
	margin-left : 1px;
	text-align : center;
	padding : 1em;
}

html, body#ttrssMain, #main {
	width: 100%; 
	height: 100%;
	border: 0; 
	padding: 0; 
	margin: 0;
} 

#toolbar div.actionChooser {
	display : table-cell;
	text-align : right;
	padding-right : 3px;
}

div.autocomplete {
	position : absolute;
	width : 250px;
	background-color : white;
	border :1px solid #778899;
	margin : 0px;
	padding : 0px;
}

div.autocomplete ul {
	list-style-type : none;
	margin : 0px;
	padding : 0px;
}

div.autocomplete ul li.selected { 
	background-color : #fff7d5;
}

div.autocomplete ul li {
	list-style-type : none;
	display : block;
	margin : 0;
	padding : 2px;
	height : 32px;
	cursor : pointer;
}

a.visibleLink {
	color : #4684ff;
}

.hlContentH a, .hlContentH span {
	color : #00cc00;
}

.hlContentL a, .hlContentL span {
	color : #909090;
	text-decoration : line-through;
}

span.titleWrapH, span.titleWrapH a {
	color : #00cc00;
}

span.titleWrapL, span.titleWrapL a {
	color : #909090;
	text-decoration : line-through;
}

img.hlScorePic {
	vertical-align : middle;
	width : 16px;
	height : 16px;
}

div.dlgSec {
	font-size : 12px;
	color : gray;
	font-weight : bold;
	clear : both;
	height : 20px;
}

div.dlgSecCont {
	position : relative;
	left : 150px;
	top : -20px;
	float : left;
	font-size : 12px;
	font-weight : normal;
}

div.dlgSecCont hr {
	height : 0px;
	line-height : 0px;
	border : 0px solid transparent;
	margin : 2px;
}

div.dlgSecCont > * {
	position : relative;
	top : -2px;
}

div.dlgButtons {
	text-align : right;
	clear : both;
}

span.labelColorIndicator {
	height : 14px;
	width : 14px;
	line-height : 14px;
	font-size : 9px;
	display : inline-block;
	border : 1px solid black;
	background-color : #fff7d5;	
	color : #063064;
	text-align : center;
	margin-right : 2px;
}

span.labelColorIndicator2 {
	height : 14px;
	width : 14px;
	font-size : 9px;
	display : inline-block;
	border : 1px solid black;
	background-color : #fff7d5;	
	color : #063064;
	text-align : center;
	margin-right : 2px;
	vertical-align : bottom;
}

div#cmdline {
	position : absolute;
	left : 5px;
	bottom : 5px;
	font-size : 11px;
	color : gray;
	font-weight : bold;
	background-color : white;
	border : 1px solid #88b0f0;
	padding : 3px 5px 3px 5px;
	z-index : 5;
}

#feed_browser_spinner {
	vertical-align : middle;
	height : 18px;
	width : 18px;
}

div.hlTitle {
	display : table-cell;
	cursor : pointer;
	width : 100%;
	vertical-align : middle;
	padding-top : 4px;
	padding-bottom : 4px;
}

div.hlLeft {
	display : table-cell;
	vertical-align : middle;
	white-space: nowrap;
}

div.hlRight {
	display : table-cell;
	white-space: nowrap;
	text-align : right;
	vertical-align : middle;
}

div.hlRight img {
	max-width : 16px;
	max-height : 16px;
}

span.hlUpdated {
	color : gray;
	min-width : 100px;
	display : table-cell;
	width : 100%;
	vertical-align : middle;
	text-align : right;
	font-size : 10px;
	font-weight : normal;
}

div.hlLeft {
	padding-left : 8px;
}

div.hlLeft input {
	margin-left : 4px;
	margin-right : 4px;
}

div.hlLeft img, div.hlRight img {
	margin : 0px 4px 0px 4px;
}

div.hlLeft img {
	width : 16px;
	height : 16px;
}

div.fatalError {
	margin-bottom : 10px;
}

div.fatalError button {
	margin-top : 5px;
}

div.fatalError textarea {
	width : 100%;
	height : 100px;
}

#main {
	border-width : 0px;
	margin : 0px;
	padding : 0px;
}

#header-wrap {
	border-width : 0px;
	margin : 0px;
	padding : 0px;
}

#content-wrap {
	padding : 0px;
	border-width : 0px 0px 1px 1px;
	border-style : solid;
  	border-color : #c0c0c0;
	margin : 0px;
}

#feeds-holder {
	padding : 0px;
	border-color : #c0c0c0;
	border-left-width : 0px;
	border-bottom-width : 0px;
	border-top-width : 0px;
	overflow : auto;
}

#headlines-wrap-inner {
	padding : 0px;
	margin : 0px;
	border-width : 0px;
}

#headlines-frame {
	padding : 0px;
	border-color : #c0c0c0;
	border-left-width : 0px;
	border-right-width : 0px;
	margin-top : 0px;
	border-top-width : 0px;
}

#headlines-toolbar_splitter, #toolbar_splitter {
	display : none;
}

#toolbar {
	padding : 0px;
	margin : 0px;
	border-width : 0px;
	white-space: nowrap;
	font-size : 11px;
}

#header {
	border-width : 0px;
	text-align : right;
	color : gray;
	padding : 5px 5px 0px 0px;
	margin : 0px;
	position : absolute;
	right : 0px;
	top : 0px;
	z-index : 5;
}

#footer {
	text-align : center;
	color : gray;
	padding : 4px 4px 8px 4px;
	border-width : 0px;
}

#content-insert {
	padding : 0px;
	border-color : #c0c0c0;
	border-bottom-width : 0px;
	border-right-width : 0px;
	border-left-width : 0px;
	overflow : auto;
}

.dijitTreeLabel.Unread {
	font-weight : bold;
}

.feedParam {
	color : gray;
	float : right;
	margin-right : 1em;
}

.labelParam {
	float : right;
	margin-right : 1em;
}

.dijitTreeLabel.Disabled, .labelParam.Disabled {
	color : gray;
}

.dijitTreeRow.Error {
	color : red;
}

.dijitTreeRow.Hidden {
	display : none;
}

img.feedIcon, img.tinyFeedIcon {
	width : 16px;
	height : 16px;
	vertical-align : middle;
	display : inline-block;
}

.dijitDialog .dijitToolbar {
	border : 1px solid #c0c0c0;
}

.dijitDialog h2 {
	margin-top : 0px;
	margin-bottom : 4px;
	border-width : 0px;
}

.player {
	display : inline-block;
	color : gray;
	font-size : 11px;
	font-family : sans-serif;
	border : 1px solid gray;
	padding : 0px 4px 0px 4px;
	margin : 0px 2px 0px 2px;
	width : 50px;
	text-align : center;
	background : white;
}

.player.playing {
	color : #00c000;
	border-color : #00c000;
}

.player:hover {
	background : #f0f0f0;
	cursor : pointer;
}

#headlines-spacer {
	height : 100%;
	margin-left : 1px;
	text-align : center;
	padding : 1em;
	color : gray;
}

ul#filterDlg_Matches, ul#filterDlg_Actions {
	max-height : 100px;
	overflow : auto;
	list-style-type : none;
	border-style : solid;
  	border-color : #c0c0c0;
	border-width : 0px 1px 1px 1px;
	background-color : #ecf4ff;
	margin : 0px 0px 5px 0px;
	padding : 0px;
}

ul#filterDlg_Matches li, ul#filterDlg_Actions li {
	cursor : pointer;
	padding : 0px 0px 0px 5px;
}

ul#filterDlg_Matches li div.dijitCheckBox, ul#filterDlg_Actions li div.dijitCheckBox {
	margin-right : 5px;
}

ul.helpKbList {
	max-height : 300px;
	overflow : auto;
	list-style-type : none;
	border : 1px solid #c0c0c0;
	background-color : #ecf4ff;
	margin : 0px 0px 5px 0px;
	padding : 5px;
}

ul.helpKbList span.hksequence {
	width : 6em;
	margin-left : 20px;
	color : #88b0f0;
	font-weight : bold;
	display : inline-block;
}

ul.helpKbList h2 {
	margin-top : 0px;
}

.dijitTreeNode .loadingNode {
	margin-left : 3px;
}

span.collapseBtn {
	cursor : pointer;
}

div.postContent p {
	max-width : 650px;
}

div.postContent iframe {
	min-width : 50%;
}

div.postHeader span.author {
	color : gray;
	font-size : 11px;
	font-weight : normal;
}

body#ttrssZoom {
	margin-left : auto;
	margin-right : auto;
	padding : 2em;
	max-width : 800px;
	background : #f0f0f0;
}

body#ttrssZoom div.postContent p {
	max-width : 650px;
}

body#ttrssZoom div.postReply {
	border : 1px solid #ccc;
	box-shadow : 0px 0px 3px #ccc;
}

body#ttrssZoom div.postContent {
	background-color : white;
}

body#ttrssZoom div.footer {
	margin-top : 1em;
	text-align : center;
}

body#ttrssZoom div.postContent img {
	max-width : 650px;
	height : auto;
}

select.attachments {
	display : block;
	margin-top : 10px;
	max-width : 120px;
}

div.hl.active {
	border-color : #88b0f0;
}

div.hl.active a.title {
	color : #4684ff;
}

<<<<<<< HEAD
#feedTree .dijitTreeRow span.counterNode {
	display : none;
}

#feedTree .dijitTreeRow.Unread span.counterNode {
	display : inline;
}

#feedTree span.counterNode:before {
	content: "(";
}

#feedTree span.counterNode:after {
	content: ")";
}

#feedTree span.counterNode {
	font-weight : bold;
=======
#selected_prompt {
	margin-right : 25px;
}

#feedTree .dijitTreeRow, #feedTree .dijitFocused {
	padding : 1px 0px 1px;
	border-width : 1px;
	border-color : transparent;
}

#feedTree .dijitTreeNode {
	padding : 0px;
	border-width : 0px;
}

#feedTree { 
	height : 100%;
	overflow-x : hidden;
>>>>>>> 23923fb2
}<|MERGE_RESOLUTION|>--- conflicted
+++ resolved
@@ -1013,26 +1013,6 @@
 	color : #4684ff;
 }
 
-<<<<<<< HEAD
-#feedTree .dijitTreeRow span.counterNode {
-	display : none;
-}
-
-#feedTree .dijitTreeRow.Unread span.counterNode {
-	display : inline;
-}
-
-#feedTree span.counterNode:before {
-	content: "(";
-}
-
-#feedTree span.counterNode:after {
-	content: ")";
-}
-
-#feedTree span.counterNode {
-	font-weight : bold;
-=======
 #selected_prompt {
 	margin-right : 25px;
 }
@@ -1051,5 +1031,4 @@
 #feedTree { 
 	height : 100%;
 	overflow-x : hidden;
->>>>>>> 23923fb2
 }