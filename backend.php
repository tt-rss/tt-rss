<?php
	/* remove ill effects of magic quotes */

	if (get_magic_quotes_gpc()) {
		function stripslashes_deep($value) {
			$value = is_array($value) ?
				array_map('stripslashes_deep', $value) : stripslashes($value);
				return $value;
		}

		$_POST = array_map('stripslashes_deep', $_POST);
		$_GET = array_map('stripslashes_deep', $_GET);
		$_COOKIE = array_map('stripslashes_deep', $_COOKIE);
		$_REQUEST = array_map('stripslashes_deep', $_REQUEST);
	}

	require_once "functions.php";
	require_once "sessions.php";
	require_once "modules/backend-rpc.php";
	require_once "sanity_check.php";
	require_once "config.php";
	require_once "db.php";
	require_once "db-prefs.php";

	no_cache_incantation();

	startup_gettext();

	$script_started = getmicrotime();

	$link = db_connect(DB_HOST, DB_USER, DB_PASS, DB_NAME);

	if (!$link) {
		if (DB_TYPE == "mysql") {
			print mysql_error();
		}
		// PG seems to display its own errors just fine by default.
		return;
	}

	init_connection($link);

	$op = $_REQUEST["op"];
	$subop = $_REQUEST["subop"];
	$mode = $_REQUEST["mode"];

	if ((!$op || $op == "rss" || $op == "dlg") && !$_REQUEST["noxml"]) {
			header("Content-Type: application/xml; charset=utf-8");
	} else {
			header("Content-Type: text/plain; charset=utf-8");
	}

	if (ENABLE_GZIP_OUTPUT) {
		ob_start("ob_gzhandler");
	}

	if (SINGLE_USER_MODE) {
		authenticate_user($link, "admin", null);
	}

	if (!($_SESSION["uid"] && validate_session($link)) && $op != "globalUpdateFeeds" &&
			$op != "rss" && $op != "getUnread" && $op != "getProfiles" &&
			$op != "fbexport" && $op != "logout" && $op != "pubsub") {

		header("Content-Type: text/plain");
		print json_encode(array("error" => array("code" => 6)));
		return;
	}

	$purge_intervals = array(
		0  => __("Use default"),
		-1 => __("Never purge"),
		5  => __("1 week old"),
		14 => __("2 weeks old"),
		31 => __("1 month old"),
		60 => __("2 months old"),
		90 => __("3 months old"));

	$update_intervals = array(
		0   => __("Default interval"),
		-1  => __("Disable updates"),
		15  => __("Each 15 minutes"),
		30  => __("Each 30 minutes"),
		60  => __("Hourly"),
		240 => __("Each 4 hours"),
		720 => __("Each 12 hours"),
		1440 => __("Daily"),
		10080 => __("Weekly"));

	$update_intervals_nodefault = array(
		-1  => __("Disable updates"),
		15  => __("Each 15 minutes"),
		30  => __("Each 30 minutes"),
		60  => __("Hourly"),
		240 => __("Each 4 hours"),
		720 => __("Each 12 hours"),
		1440 => __("Daily"),
		10080 => __("Weekly"));

	$update_methods = array(
		0   => __("Default"),
		1   => __("Magpie"),
		2   => __("SimplePie"),
		3   => __("Twitter OAuth"));

	if (DEFAULT_UPDATE_METHOD == "1") {
		$update_methods[0] .= ' (SimplePie)';
	} else {
		$update_methods[0] .= ' (Magpie)';
	}

	$access_level_names = array(
		0 => __("User"),
		5 => __("Power User"),
		10 => __("Administrator"));

	require_once "modules/pref-prefs.php";
	require_once "modules/popup-dialog.php";
	require_once "modules/help.php";
	require_once "modules/pref-feeds.php";
	require_once "modules/pref-filters.php";
	require_once "modules/pref-labels.php";
	require_once "modules/pref-users.php";
	require_once "modules/pref-instances.php";

	$error = sanity_check($link);

	if ($error['code'] != 0 && $op != "logout") {
		print json_encode(array("error" => $error));
		return;
	}

	switch($op) { // Select action according to $op value.
		case "rpc":
			// Handle remote procedure calls.
			handle_rpc_request($link);
		break; // rpc

		case "feeds":
			$subop = $_REQUEST["subop"];
			$root = (bool)$_REQUEST["root"];

			switch($subop) {
				case "catchupAll":
					db_query($link, "UPDATE ttrss_user_entries SET
						last_read = NOW(),unread = false WHERE owner_uid = " . $_SESSION["uid"]);
					ccache_zero_all($link, $_SESSION["uid"]);

				break;

				case "collapse":
					$cat_id = db_escape_string($_REQUEST["cid"]);
					$mode = (int) db_escape_string($_REQUEST['mode']);
					toggle_collapse_cat($link, $cat_id, $mode);
					return;
				break;
			}

			if (!$root) {
				print json_encode(outputFeedList($link));
			} else {

				$feeds = outputFeedList($link, false);

				$root = array();
				$root['id'] = 'root';
				$root['name'] = __('Feeds');
				$root['items'] = $feeds['items'];

				$fl = array();
				$fl['identifier'] = 'id';
				$fl['label'] = 'name';
				$fl['items'] = array($root);

				print json_encode($fl);
			}

		break; // feeds

		case "la":
			$id = db_escape_string($_REQUEST['id']);

			$result = db_query($link, "SELECT link FROM ttrss_entries, ttrss_user_entries
				WHERE id = '$id' AND id = ref_id AND owner_uid = '".$_SESSION['uid']."'");

			if (db_num_rows($result) == 1) {
				$article_url = db_fetch_result($result, 0, 'link');
				$article_url = str_replace("\n", "", $article_url);

				header("Location: $article_url");
				return;

			} else {
				print_error(__("Article not found."));
			}
		break;

		case "view":

			$id = db_escape_string($_REQUEST["id"]);
			$cids = split(",", db_escape_string($_REQUEST["cids"]));
			$mode = db_escape_string($_REQUEST["mode"]);
			$omode = db_escape_string($_REQUEST["omode"]);

			// in prefetch mode we only output requested cids, main article
			// just gets marked as read (it already exists in client cache)

			$articles = array();

			if ($mode == "") {
				array_push($articles, format_article($link, $id, false));
			} else if ($mode == "zoom") {
				array_push($articles, format_article($link, $id, false, true, true));
			} else if ($mode == "raw") {
				if ($_REQUEST['html']) {
					header("Content-Type: text/html");
					print '<link rel="stylesheet" type="text/css" href="tt-rss.css"/>';
				}

				$article = format_article($link, $id, false);
				print $article['content'];
				return;
			} else {
				catchupArticleById($link, $id, 0);
			}

			if (!$_SESSION["bw_limit"]) {
				foreach ($cids as $cid) {
					if ($cid) {
						array_push($articles, format_article($link, $cid, false, false));
					}
				}
			}

			print json_encode($articles);

		break; // view

		case "viewfeed":

			$timing_info = getmicrotime();

			$reply = array();

			if ($_REQUEST["debug"]) $timing_info = print_checkpoint("0", $timing_info);

			$omode = db_escape_string($_REQUEST["omode"]);

			$feed = db_escape_string($_REQUEST["feed"]);
			$subop = db_escape_string($_REQUEST["subop"]);
			$view_mode = db_escape_string($_REQUEST["view_mode"]);
			$limit = (int) get_pref($link, "DEFAULT_ARTICLE_LIMIT");
			@$cat_view = db_escape_string($_REQUEST["cat"]);
			@$next_unread_feed = db_escape_string($_REQUEST["nuf"]);
			@$offset = db_escape_string($_REQUEST["skip"]);
			@$vgroup_last_feed = db_escape_string($_REQUEST["vgrlf"]);
			$order_by = db_escape_string($_REQUEST["order_by"]);

			/* Feed -5 is a special case: it is used to display auxiliary information
			 * when there's nothing to load - e.g. no stuff in fresh feed */

			if ($feed == -5) {
				print json_encode(generate_dashboard_feed($link));
				return;
			}

			$result = false;

			if ($feed < -10) {
				$label_feed = -11-$feed;
				$result = db_query($link, "SELECT id FROM ttrss_labels2 WHERE
					id = '$label_feed' AND owner_uid = " . $_SESSION['uid']);
			} else if (!$cat_view && $feed > 0) {
				$result = db_query($link, "SELECT id FROM ttrss_feeds WHERE
					id = '$feed' AND owner_uid = " . $_SESSION['uid']);
			} else if ($cat_view && $feed > 0) {
				$result = db_query($link, "SELECT id FROM ttrss_feed_categories WHERE
					id = '$feed' AND owner_uid = " . $_SESSION['uid']);
			}

			if ($result && db_num_rows($result) == 0) {
				print json_encode(generate_error_feed($link, __("Feed not found.")));
				return;
			}

			/* Updating a label ccache means recalculating all of the caches
			 * so for performance reasons we don't do that here */

			if ($feed >= 0) {
				ccache_update($link, $feed, $_SESSION["uid"], $cat_view);
			}

			set_pref($link, "_DEFAULT_VIEW_MODE", $view_mode);
			set_pref($link, "_DEFAULT_VIEW_LIMIT", $limit);
			set_pref($link, "_DEFAULT_VIEW_ORDER_BY", $order_by);

			if (!$cat_view && preg_match("/^[0-9][0-9]*$/", $feed)) {
				db_query($link, "UPDATE ttrss_feeds SET last_viewed = NOW()
					WHERE id = '$feed' AND owner_uid = ".$_SESSION["uid"]);
			}

			$reply['headlines'] = array();

			if (!$next_unread_feed)
				$reply['headlines']['id'] = $feed;
			else
				$reply['headlines']['id'] = $next_unread_feed;

			$reply['headlines']['is_cat'] = (bool) $cat_view;

			$override_order = false;

			if (get_pref($link, "SORT_HEADLINES_BY_FEED_DATE", $owner_uid)) {
				$date_sort_field = "updated";
			} else {
				$date_sort_field = "date_entered";
			}

			switch ($order_by) {
				case "date":
					if (get_pref($link, 'REVERSE_HEADLINES', $owner_uid)) {
						$override_order = "$date_sort_field";
					} else {
						$override_order = "$date_sort_field DESC";
					}
					break;

				case "title":
					if (get_pref($link, 'REVERSE_HEADLINES', $owner_uid)) {
						$override_order = "title DESC, $date_sort_field";
					} else {
						$override_order = "title, $date_sort_field DESC";
					}
					break;

				case "score":
					if (get_pref($link, 'REVERSE_HEADLINES', $owner_uid)) {
						$override_order = "score, $date_sort_field";
					} else {
						$override_order = "score DESC, $date_sort_field DESC";
					}
					break;
			}

			if ($_REQUEST["debug"]) $timing_info = print_checkpoint("04", $timing_info);

			$ret = format_headlines_list($link, $feed, $subop,
				$view_mode, $limit, $cat_view, $next_unread_feed, $offset,
				$vgroup_last_feed, $override_order);

			$topmost_article_ids = $ret[0];
			$headlines_count = $ret[1];
			$returned_feed = $ret[2];
			$disable_cache = $ret[3];
			$vgroup_last_feed = $ret[4];

			$reply['headlines']['content'] = $ret[5];
			$reply['headlines']['toolbar'] = $ret[6];

			if ($_REQUEST["debug"]) $timing_info = print_checkpoint("05", $timing_info);

			$headlines_unread = ccache_find($link, $returned_feed, $_SESSION["uid"],
					$cat_view, true);

			if ($headlines_unread == -1) {
				$headlines_unread = getFeedUnread($link, $returned_feed, $cat_view);
			}

			$reply['headlines-info'] = array("count" => (int) $headlines_count,
				"vgroup_last_feed" => $vgroup_last_feed,
				"unread" => (int) $headlines_unread,
				"disable_cache" => (bool) $disable_cache);

			if ($_REQUEST["debug"]) $timing_info = print_checkpoint("20", $timing_info);

			if (is_array($topmost_article_ids) && !get_pref($link, 'COMBINED_DISPLAY_MODE') && !$_SESSION["bw_limit"]) {
				$articles = array();

				foreach ($topmost_article_ids as $id) {
					array_push($articles, format_article($link, $id, $feed, false));
				}

				$reply['articles'] = $articles;
			}

			if ($subop) {
				$reply['counters'] = getAllCounters($link, $omode, $feed);
			}

			if ($_REQUEST["debug"]) $timing_info = print_checkpoint("30", $timing_info);

			$reply['runtime-info'] = make_runtime_info($link);

			print json_encode($reply);

		break; // viewfeed

		case "pref-feeds":
			module_pref_feeds($link);
		break; // pref-feeds

		case "pref-filters":
			module_pref_filters($link);
		break; // pref-filters

		case "pref-labels":
			module_pref_labels($link);
		break; // pref-labels

		case "pref-prefs":
			module_pref_prefs($link);
		break; // pref-prefs

		case "pref-users":
			module_pref_users($link);
		break; // prefs-users

		case "help":
			module_help($link);
		break; // help

		case "dlg":
			module_popup_dialog($link);
		break; // dlg

		case "pref-pub-items":
			module_pref_pub_items($link);
		break; // pref-pub-items

		case "globalUpdateFeeds":
			// Update all feeds needing a update.
			update_daemon_common($link, 0, true, true);
		break; // globalUpdateFeeds

		case "pref-feed-browser":
			module_pref_feed_browser($link);
		break; // pref-feed-browser

		case "pref-instances":
			module_pref_instances($link);
		break; // pref-instances

		case "rss":
			$feed = db_escape_string($_REQUEST["id"]);
			$key = db_escape_string($_REQUEST["key"]);
			$is_cat = $_REQUEST["is_cat"] != false;
			$limit = (int)db_escape_string($_REQUEST["limit"]);

			$search = db_escape_string($_REQUEST["q"]);
			$match_on = db_escape_string($_REQUEST["m"]);
			$search_mode = db_escape_string($_REQUEST["smode"]);
			$view_mode = db_escape_string($_REQUEST["view-mode"]);

			if (SINGLE_USER_MODE) {
				authenticate_user($link, "admin", null);
			}

			$owner_id = false;

			if ($key) {
				$result = db_query($link, "SELECT owner_uid FROM
					ttrss_access_keys WHERE access_key = '$key' AND feed_id = '$feed'");

				if (db_num_rows($result) == 1)
					$owner_id = db_fetch_result($result, 0, "owner_uid");
			}

			if ($owner_id) {
				$_SESSION['uid'] = $owner_id;

				generate_syndicated_feed($link, 0, $feed, $is_cat, $limit,
					$search, $search_mode, $match_on, $view_mode);
			} else {
				header('HTTP/1.1 403 Forbidden');
			}
		break; // rss

		case "getUnread":
			$login = db_escape_string($_REQUEST["login"]);
			$fresh = $_REQUEST["fresh"] == "1";

			$result = db_query($link, "SELECT id FROM ttrss_users WHERE login = '$login'");

			if (db_num_rows($result) == 1) {
				$uid = db_fetch_result($result, 0, "id");

				print getGlobalUnread($link, $uid);

				if ($fresh) {
					print ";";
					print getFeedArticles($link, -3, false, true, $uid);
				}

			} else {
				print "-1;User not found";
			}

		break; // getUnread

		case "digestTest":
			print_r(prepare_headlines_digest($link, $_SESSION["uid"]));
		break; // digestTest

		case "digestSend":
			send_headlines_digests($link);
		break; // digestSend

		case "loading":
			header("Content-type: text/html");
			print __("Loading, please wait...") . " " .
				"<img src='images/indicator_tiny.gif'>";
<<<<<<< HEAD
		break;
=======
		break; // loading
>>>>>>> 9530efa1

		case "getProfiles":
			$login = db_escape_string($_REQUEST["login"]);
			$password = db_escape_string($_REQUEST["password"]);

			if (authenticate_user($link, $login, $password)) {
				$result = db_query($link, "SELECT * FROM ttrss_settings_profiles
					WHERE owner_uid = " . $_SESSION["uid"] . " ORDER BY title");

				print "<select style='width: 100%' name='profile'>";

				print "<option value='0'>" . __("Default profile") . "</option>";

				while ($line = db_fetch_assoc($result)) {
					$id = $line["id"];
					$title = $line["title"];

					print "<option value='$id'>$title</option>";
				}

				print "</select>";

				$_SESSION = array();
			}
		break; // getprofiles

		case "pubsub":
			$mode = db_escape_string($_REQUEST['hub_mode']);
			$feed_id = db_escape_string($_REQUEST['id']);
			$feed_url = db_escape_string($_REQUEST['hub_topic']);

			// TODO: implement hub_verifytoken checking

			$result = db_query($link, "SELECT feed_url FROM ttrss_feeds
				WHERE id = '$feed_id'");

			$check_feed_url = db_fetch_result($result, 0, "feed_url");

			if ($check_feed_url && ($check_feed_url == $feed_url || !$feed_url)) {
				if ($mode == "subscribe") {

					db_query($link, "UPDATE ttrss_feeds SET pubsub_state = 2
						WHERE id = '$feed_id'");

					print $_REQUEST['hub_challenge'];
					return;

				} else if ($mode == "unsubscribe") {

					db_query($link, "UPDATE ttrss_feeds SET pubsub_state = 0
						WHERE id = '$feed_id'");

					print $_REQUEST['hub_challenge'];
					return;

				} else if (!$mode) {

					// Received update ping, schedule feed update.

					update_rss_feed($link, $feed_id, true, true);

				}
			} else {
				header('HTTP/1.0 404 Not Found');
			}

		break; // pubsub

		case "logout":
			logout_user();
			header("Location: tt-rss.php");
		break; // logout

		case "fbexport":

			// TODO: change to _POST
			$access_key = db_escape_string($_REQUEST["key"]);

			// TODO: rate limit checking using last_connected
			$result = db_query($link, "SELECT id FROM ttrss_linked_instances
				WHERE access_key = '$access_key'");

			if (db_num_rows($result) == 1) {

				$instance_id = db_fetch_result($result, 0, "id");

				$result = db_query($link, "SELECT feed_url, title, subscribers
					FROM ttrss_feedbrowser_cache ORDER BY subscribers DESC LIMIT 100");

				$feeds = array();

				while ($line = db_fetch_assoc($result)) {
					array_push($feeds, $line);
				}

				db_query($link, "UPDATE ttrss_linked_instances SET last_connected = NOW(),
					last_status_in = 1 WHERE id = '$instance_id'");

				print json_encode(array("feeds" => $feeds));
			} else {
				print json_encode(array("error" => array("code" => 6)));
			}
		break; // fbexport

		default:
			header("Content-Type: text/plain");
			print json_encode(array("error" => array("code" => 7)));
		break; // fallback
	} // Select action according to $op value.

	// We close the connection to database.
	db_close($link);
?><|MERGE_RESOLUTION|>--- conflicted
+++ resolved
@@ -509,11 +509,7 @@
 			header("Content-type: text/html");
 			print __("Loading, please wait...") . " " .
 				"<img src='images/indicator_tiny.gif'>";
-<<<<<<< HEAD
-		break;
-=======
 		break; // loading
->>>>>>> 9530efa1
 
 		case "getProfiles":
 			$login = db_escape_string($_REQUEST["login"]);
